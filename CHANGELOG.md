# Change Log
All notable changes to this project will be documented in this file.

The format is based on [Keep a Changelog](http://keepachangelog.com/)
and this project adheres to [Semantic Versioning](http://semver.org/) with
regard to the json-rpc api.  As we're currently pre-1.0 release, we
can and probably will change functionality and break backwards compatability
at anytime.

## [Unreleased]
### Security
  *
  *

### Fixed
  * Fixed slow startup for nodes with many lbry files
  * Fixed setting the external ip on startup
  * Fixed session startup not blocking on joining the dht
  * Fixed several parsing bugs that prevented replacing dead dht contacts
  * Fixed lbryid length validation
  * Fixed an old print statement that polluted logs
  * Fixed rpc id length for dht requests

### Deprecated
  *
  *

### Changed
<<<<<<< HEAD
  * Bumped jsonschema requirement to 2.6.0
  *
=======
  * Use the first port available for the peer and dht ports, starting with the provided values (defaults of 3333 and 4444). This allows multiple lbrynet instances in a LAN with UPnP.
  * Detect a UPnP redirect that didn't get cleaned up on a previous run and use it
>>>>>>> 3944c98b

### Added
  *
  *

### Removed
  *
  *


## [0.17.0] - 2017-10-12
### Fixed
 * Fixed handling cancelled blob and availability requests
 * Fixed redundant blob requests to a peer
 * Fixed https://github.com/lbryio/lbry/issues/923
 * Fixed concurrent reflects opening too many files
 * Fixed cases when reflecting would fail on error conditions
 * Fixed deadlocks from occuring during blob writes
 * Fixed and updated`lbrynet.tests.dht`
 * Fixed redundant dht id
 * Fixed dht `ping` method
 * Fixed raising remote exceptions in dht
 * Fixed hanging delayedCall in dht node class
 * Fixed logging error in dht when calling or receiving methods with no arguments
 * Fixed IndexError in routingTable.findCloseNodes which would cause an empty list to be returned
 * Fixed bug where last blob in a stream was not saved to blob manager

### Deprecated
 * Deprecated `blob_announce_all` JSONRPC command. Use `blob_announce` instead.

### Changed
 * Bumped `lbryschema` requirement to 0.0.12 [see changelog](https://github.com/lbryio/lbryschema/blob/master/CHANGELOG.md#0012---2017-10-12)
 * Bumped `lbryum` requirement to 3.1.9 [see changelog](https://github.com/lbryio/lbryum/blob/master/CHANGELOG.md#319---2017-10-12)
 * Announcing by head blob is turned on by default
 * Updated reflector server dns
 * Moved tests into the lbrynet package.

### Added
 * Added WAL pragma to sqlite3
 * Added unit tests for `BlobFile`
 * Updated exchange rate tests for the lbry.io api
 * Use `hashlib` for sha384 instead of `pycrypto`
 * Use `cryptography` instead of `pycrypto` for blob encryption and decryption
 * Use `cryptography` for PKCS7 instead of doing it manually
 * Use `BytesIO` buffers instead of temp files when processing blobs
 * Refactored and pruned blob related classes into `lbrynet.blobs`
 * Changed several `assert`s to raise more useful errors
 * Added ability for reflector to store stream information for head blob announce
 * Added blob announcement information to API call status with session flag

### Removed
 * Removed `TempBlobFile`
 * Removed unused `EncryptedFileOpener`


## [0.16.3] - 2017-09-28
### Fixed
 * Fixed blob download history

### Changed
 * Improved download analytics
 * Improved download errors by distinguishing a data timeout from a sd timeout


## [0.16.2] - 2017-09-26
### Fixed
 * Fixed https://github.com/lbryio/lbry/issues/771 (handle when a certificate is missing for a signed claim in `claim_list_mine`)


## [0.16.1] - 2017-09-20
### Fixed
 * Fixed `transaction_list` doc string
 * Fixed ([in lbryum](https://github.com/lbryio/lbryum/pull/156)) batched queries responsible for making transaction and tip histories slow

### Changed
 * Bumped `lbryum` requirement to 3.1.8 [see changelog](https://github.com/lbryio/lbryum/blob/master/CHANGELOG.md#318---2017-09-20)


## [0.16.0] - 2017-09-18
### Fixed
 * Fixed uncaught error when shutting down after a failed daemon startup
 * Fixed spelling error in documentation.

### Changed
 * Bumped `lbryschema` requirement to 0.0.11 [see changelog](https://github.com/lbryio/lbryschema/blob/master/CHANGELOG.md#0011---2017-09-18)
 * Bumped `lbryum` requirement to 3.1.7 [see changelog](https://github.com/lbryio/lbryum/blob/master/CHANGELOG.md#317---2017-09-18)
 * Updated exchange rate tests for the lbry.io api

### Added
 * Added option to announce head blob only if seeding
 * Added option to download by seeking head blob first
 * By default, option to download seeking head blob first is turned on
 * Added `include_tip_info` param to `transaction_list` API call


## [0.15.2] - 2017-09-07
### Changed
 * Use lbry.io exchange rate API instead of google finance


## [0.15.1] - 2017-08-22
### Changed
 * Bumped `lbryschema` requirement to 0.0.10 [see changelog](https://github.com/lbryio/lbryschema/blob/master/CHANGELOG.md#0010---2017-08-22)
 * Bumped `lbryum` requirement to 3.1.6 [see changelog](https://github.com/lbryio/lbryum/blob/master/CHANGELOG.md#316---2017-08-22)
 * Persist DHT node id

### Added
 * Android platform detection in lbrynet/conf.py
 * androidhelpers module for determining base file paths


## [0.15.0] - 2017-08-15
### Fixed
 * Fixed reflector server blocking the `received_blob` reply on the server announcing the blob to the dht
 * Fixed incorrect formatting of "amount" fields
 * Fixed handling of SIGINT, SIGTERM.
 * Fixed shutdown sequence
 * Fix error when resolving an integer

### Deprecated
 * The API will no longer be served at the /lbryapi path. It will now be at the root.
 * Deprecated `send_amount_to_address` in favor of `wallet_send`

### Changed
 * Renamed `reflect` command to `file_reflect`
 * Allow IP addresses to be configured as reflector servers, not just host names.
 * Return list of blobs that were reflected from `file_reflect`

### Added
 * Added `wallet_send`, a command to send credits and tips
 * Added `reflector` keyword parameter to `file_reflect` command
 * Added configuration options for auto re-reflect
 * Added option to abandon by txid/nout


## [0.14.3] - 2017-08-04
### Fixed
 * Fixed incorrect formatting of "amount" fields

### Added
 * Added validation of currencies.
 * Added blob_announce API command

### Removed
 * Removed TempBlobManager
  * Removed old /view and /upload API paths
  *


## [0.14.2] - 2017-07-24
### Fixed
 * Fix for https://github.com/lbryio/lbry/issues/750
 * Fixed inconsistencies in claim_show output
 * Fixed daemon process hanging when started without an internet connection
 * Fixed https://github.com/lbryio/lbry/issues/774
 * Fix XDG compliance on Linux
 * Fixed https://github.com/lbryio/lbry/issues/760
 * Fixed default directories bug

### Changed
 * claim_show API command no longer takes name as argument
 * Linux default downloads folder changed from `~/Downloads` to `XDG_DOWNLOAD_DIR`
 * Linux folders moved from the home directory to `~/.local/share/lbry`
 * Windows folders moved from `%AppData%/Roaming` to `%AppData%/Local/lbry`
 * Changed `claim_list_by_channel` to return the `claims_in_channel` count instead of the `claims_in_channel_pages` count

### Added
 * Add link to instructions on how to change the default peer port
 * Add `peer_port` to settings configurable using `settings_set`
 * Added an option to disable max key fee check.


## [0.14.1] - 2017-07-07

### Fixed
 * Fixed timeout behaviour when calling API command get
 * Fixed https://github.com/lbryio/lbry/issues/765

### Removed
  * Removed stream_info_cache.json from daemon.py

## [0.14.0] - 2017-07-05

### Added
 * Missing docstring for `blob_list`
 * Added convenient import for setting up a daemon client, `from lbrynet.daemon import get_client`
 * Added unit tests for CryptBlob.py


### Changed
 * Change `max_key_fee` setting to be a dictionary with values for `currency` and `amount`
 * Renamed `lbrynet.lbryfile` to `lbrynet.lbry_file`
 * Renamed `lbrynet.lbryfilemanager` to `lbrynet.file_manager`
 * Renamed `lbrynet.lbrynet_daemon` to `lbrynet.daemon`
 * Initialize lbrynet settings when configuring an api client if they are not set yet
 * Updated lbryum imports
 * Improve error message when resolving a claim fails using the "get" command


### Removed
 * Removed unused settings from conf.py and `settings_set`
 * Removed download_directory argument from API command get


### Fixed
 * Fixed some log messages throwing exceptions
 * Fix shutdown of the blob tracker by Session
 * Fixed claim_new_support docstrings
 * Fixed BlobManager causing functional tests to fail, removed its unneeded manage() loop
 * Increased max_key_fee
 * Fixed unit tests on appveyor Windows build
 * Fixed [#692](https://github.com/lbryio/lbry/issues/692)



## [0.13.1] - 2017-06-15

### Added
 * Add `claim_send_to_address`
 * Add `change_address` argument to `publish`
 * Add `unique_contacts` count to `status` response


### Changed
 * Support resolution of multiple uris with `resolve`, all results are keyed by uri
 * Add `error` responses for failed resolves
 * Add `claim_list_by_channel`, supports multiple channel resolution
 * Rename delete_target_file argument of delete API command to delete_from_download_dir
 * Rename delete_all CLI flag -a to --delete_all


### Removed
 * Remove `claims_in_channel` from `resolve` response


### Fixed
 * Race condition from improper initialization and shutdown of the blob manager database
 * Various fixes for GetStream class used in API command get
 * Download analytics error
 * Fixed flag options in file_delete API command



## [0.11.0] - 2017-06-09

### Added
 * Added claim_address option to publish API command
 * Added message for InsufficientFundsError exception
 * Add CLI docs


### Changed
 * Do not catch base exception in API command resolve
 * Remove deprecated `lbrynet.metadata` and update what used it to instead use `lbryschema`
 * Get version information locally instead of via api for cli


### Deprecated
 * Old fee metadata format in publish API command is deprecated, throw relevant exception
 * Removed deprecated `get_best_blockhash`
 * Removed deprecated `is_running`
 * Removed deprecated `daemon_status`
 * Removed deprecated `is_first_run`
 * Removed deprecated `get_lbry_session_info`
 * Removed deprecated `get_time_behind_blockchain`
 * Removed deprecated `get_settings`
 * Removed deprecated `set_settings`
 * Removed deprecated `get_balance`
 * Removed deprecated `stop`
 * Removed deprecated `get_claim_info`
 * Removed deprecated `stop_lbry_file`
 * Removed deprecated `start_lbry_file`
 * Removed deprecated `get_est_cost`
 * Removed deprecated `abandon_claim`
 * Removed deprecated `support_claim`
 * Removed deprecated `get_my_claim`
 * Removed deprecated `get_name_claims`
 * Removed deprecated `get_claims_for_tx`
 * Removed deprecated `get_transaction_history`
 * Removed deprecated `get_transaction`
 * Removed deprecated `address_is_mine`
 * Removed deprecated `get_public_key_from_wallet`
 * Removed deprecated `get_new_address`
 * Removed deprecated `get_block`
 * Removed deprecated `descriptor_get`
 * Removed deprecated `download_descriptor`
 * Removed deprecated `get_peers_for_hash`
 * Removed deprecated `announce_all_blobs_to_dht`
 * Removed deprecated `get_blob_hashes`
 * Removed deprecated `reflect_all_blobs`
 * Removed deprecated `get_start_notice`


### Fixed
 * Download analytics error



## [0.10.3production4] - 2017-06-01

### Added
 * Prevent publish of files with size 0
 * Add `dht_status` parameter to `status` to include bandwidth and peer info
 * Positional and flag arguments in lbrynet-cli


### Changed
 * Changed keyword arguments in lbrynet-cli to use a -- prefix
 * Using the help function in lbrynet-cli no longer requires lbrynet-daemon to be running



## [0.10.3production3] - 2017-05-30

### Changed
 * Update `publish` to use {'currency': ..., 'address': ..., 'amount'} format for fee parameter, previously used old {currency: {'address': ..., 'amount': ...}} format


### Fixed
 * Allow claim_show to be used without specifying name
 * Fix licenseUrl field in `publish`



## [0.10.3production2] - 2017-05-30

### Fixed
 * Allow claim_show to be used without specifying name



## [0.10.3] - 2017-05-23

### Added
 * Add decorator to support queueing api calls
 * Added force option to API command resolve


### Changed
 * Added optional `address` and `include_unconfirmed` params to `jsonrpc_wallet_balance` method
 * Wait for subscriptions before announcing wallet has finished starting
 * Cache claims in wallet storage for use looking claims up by id or outpoint
 * Try to use cached claim info for `file_list`
 * Convert wallet storage to inlinecallbacks
 * Improve internal name_metadata sqlite table


### Fixed
 * Fix race condition in publish that resulted in claims being rejected when making many publishes concurrently



## [0.10.1] - 2017-05-03

### Fixed
 * Fix multiple reactor.stop() calls
 * Properly shut down lbryum wallet from lbrynet
 * Set LBRYumWallet.config upon initialization, fixes attribute error



## [0.10.0] - 2017-04-25

### Added
 * Add `lbryschema_version` to response from `version`
 * Added call to `get_address_balance` when `address` conditional returns true
 * Added `address` conditional to `jsonrpc_wallet_balance`
 * Added `get_address_balance` method to the `Wallet` class
### Changed
 * Added optional `address` and `include_unconfirmed` params to `jsonrpc_wallet_balance` method
 * Wait for subscriptions before announcing wallet has finished starting
### Fixed
 * fix stream_cost_estimate throwing exception on non decodeable claims
 * fixed signing of Windows binaries
 * fixed a few pylint warnings


## [0.10.0rc2] - 2017-04-17
### Changed
 * Return full `lbry_id` and `installation_id` from `status`


## [0.10.0rc1] - 2017-04-13
### Fixed
 * Fix uncaught exception in `stream_cost_estimate`


## [0.9.2rc22] - 2017-04-12
### Added
 * Add `claim_id` parameter to `claim_show`
 * Add `hex` field to claim responses for the raw claim value
 * Add an `error` field to to file responses if an error occurs
### Changed
 * Use `uri` instead of `name` in `get_availability`
 * Add `channel_name` to claim and file responses where applicable
 * Return None (instead of errors) if a uri cannot be resolved
 * Use `uri` instead of `name` for `stream_cost_estimate`, update cost estimate for lbryschema
### Fixed
 * `file_list` for files with bad signatures
 * return None from resolve commands when nothing is found
 * return lbry files with claims that are abandoned
 * unhelpful error messages in `publish` and `channel_new`

## [0.9.2rc9] - 2017-04-08
### Added
 * Use `claim_id` instead of outpoint for `claim_abandon`
 * Add `channel_name` parameter to `publish`
 * Add `delete_all` parameter to `file_delete` to allow deleting multiple files
 * Add `channel_list_mine`
 * Add `channel_new`
 * Add `resolve` to resolve lbry uris
### Changed
 * Use `uri` instead of `name` for `get`, remove explicit `claim_id` parameter
 * Increase default download timeout
 * Use lbry.io api for exchange rate data

## [0.9.2rc4] - 2017-04-06
### Changed
 * Use lbryschema library for metadata
### Fixed
 * Removed update_metadata function that could cause update problems
 * Fix DHT contact bug

## [0.9.2rc3] - 2017-03-29
### Added
 * Create wallet_unused_address API command
 * Add `claim_id` parameter to `get`, used to specify non-default claim for `name`
### Changed
 * wallet_new_address API command always returns new address
 * Improved ConnectionManager speed
 * Remove unused `stream_info` parameter in `get`

## [0.9.2rc2] - 2017-03-25
### Added
 * Add `wallet_list` command
 * Add checks for missing/extraneous params when calling jsonrpc commands
 * Added colors to cli error messages
### Changed
 * Removed check_pending logic from Daemon
 * Switched to txrequests so requests can use twisted event loop
 * Renamed API command file_seed to file_set_status
### Fixed
 * Fix restart procedure in DaemonControl
 * Create download directory if it doesn't exist
 * Fixed descriptor_get
 * Fixed jsonrpc_reflect()
 * Fixed api help return
 * Fixed API command descriptor_get
 * Fixed API command transaction_show
 * Fixed error handling for jsonrpc commands

## [0.9.2rc1] - 2017-03-21
### Added
 * Add `wallet_list` command
### Changed
 * Dont add expected payment to wallet when payment rate is 0
### Fixed
 * Fixed descriptor_get
 * Fixed jsonrpc_reflect()
 * Fixed api help return
 * Fixed API command descriptor_get
 * Fixed API command transaction_show
 * Handle failure to decode claim cache file

## [0.9.1] - 2017-03-17
### Fixed
 * Fix wallet_public_key API command

## [0.9.1rc5] - 2017-03-16
### Added
 * publish API command can take metadata fields as arguments
 * Added `reflect_uploads` config to disable reflecting on upload
### Fixed
 * Fixed jsonrpc_reflect()
 * Fixed api help return

## [0.9.1rc2] - 2017-03-15
### Added
 * Added `--version` flag
### Changed
 * Removed `simplejson` dependency in favor of bulitin `json`

## [0.9.0rc17] - 2017-03-10
### Fixed
 * Added string comparison to ClaimOutpoint (needed to look things up by outpoint)
 * Remove unused API commands from daemon
 * Fix file filter `outpoint`
 * Made dictionary key names in API commmand outputs to be more consistent

## [0.9.0rc15] - 2017-03-09
### Added
 * Add file filters: `claim_id`, `outpoint`, and `rowid`
 * Make loggly logs less verbose
### Changed
 * Change file filter `uri` to `name` and return field `lbry_uri` to `name`
 * Refactor file_list, add `full_status` argument to populate resource intensive fields
 * Remove deprecated file commands: `get_lbry_files`, `get_lbry_file`, and `file_get`
 * Remove deprecated `delete_lbry_file` command
 * Return standard file json from `get`
### Fixed
 * Added string comparison to ClaimOutpoint (needed to look things up by outpoint)
 * Remove unused API commands from daemon
 * Fix file filter `outpoint`

## [0.9.0rc12] - 2017-03-06
### Fixed
 * Fixed ExchangeRateManager freezing the app
 * Fixed download not timing out properly when downloading sd blob
  * Fixed ExchangeRateManager freezing the app
  * Fixed download not timing out properly when downloading sd blob
  * Fixed get not reassembling an already downloaded file that was deleted from download directory

## [0.9.0rc11] - 2017-02-27
### Fixed
 * Added timeout to ClientProtocol
 * Add check for when local height of wallet is less than zero

## [0.9.0rc9] - 2017-02-22
### Changed
 * Add blockchain status to jsonrpc_status

## [0.8.7] - 2017-02-21

## [0.8.6] - 2017-02-19

## [0.8.6rc0] - 2017-02-19
### Changed
 * Add `file_get` by stream hash
 * Add utils.call_later to replace reactor.callLater

### Fixed
 * Fix unhandled error in `get`
 * Fix sd blob timeout handling in `get_availability`, return 0.0

## [0.8.5] - 2017-02-18

## [0.8.5rc0] - 2017-02-18
### Fixed
 * Fix result expected by ui from file_get for missing files

## [0.8.4] - 2017-02-17

## [0.8.4rc0] - 2017-02-17
### Changed
 * Remove unused upload_allowed option
 * Remove code related to packaging as that step is now done in the electron client
 * Remove lbryum version check; use lbry-electron as version source
 * Include download url in version check

### Fixed
 * add misssing traceback to logging

## [0.8.3] - 2017-02-15
### Fixed
 * Get lbry files with pending claims
 * Add better logging to help track down [#478](https://github.com/lbryio/lbry/issues/478)
 * Catch UnknownNameErrors when resolving a name. [#479](https://github.com/lbryio/lbry/issues/479)

### Changed
 * Add blob_get, descriptor_get, and blob_delete
 * Add filter keyword args to blob_list
 * Refactor get_availability
 * Add optional peer search timeout, add peer_search_timeout setting

## [0.8.3rc3] - 2017-02-14

## [0.8.3rc2] - 2017-02-13

## [0.8.3rc1] - 2017-02-13
### Changed
 * make connection manager unit testeable

### Fixed
 * Change EWOULDBLOCK error in DHT to warning. #481
 * mark peers as down if it fails download protocol
 * Made hash reannounce time to be adjustable to fix [#432](https://github.com/lbryio/lbry/issues/432)


## [0.8.3rc0] - 2017-02-10
### Changed
 * Convert EncryptedFileDownloader to inlineCallbacks
 * Convert EncryptedFileManager to use inlineCallbacks
 * Convert Daemon._delete_lbry_file to inlineCallbacks
 * Add uri to stream reflector to de-obfuscate reflector logs
 * Simplify lbrynet.lbrynet_daemon.Publisher
 * Reflect streams in file manager looping call rather than in each file
 * Convert GetStream to inclineCallbacks
 * Change callback condition in GetStream to the first data blob completing
 * Add local and remote heights to blockchain status

### Fixed
 * Fix recursion depth error upon failed blob
 * Call stopProducing in reflector client file_sender when uploading is done
 * Ensure streams in stream_info_manager are saved in lbry_file_manager
 * Fixed file_delete not deleting data from stream_info_manager [#470](https://github.com/lbryio/lbry/issues/470)
 * Fixed upload of bug reports to Slack ([#472](https://github.com/lbryio/lbry/issues/472))
 * Fixed claim updates [#473](https://github.com/lbryio/lbry/issues/473)
 * Handle ConnectionLost error in reflector client
 * Fix updating a claim where the stream doesn't change
 * Fix claim_abandon

## [0.8.1] - 2017-02-01
### Changed
 * reflect all the blobs in a stream
 * change command line flags so that the more common usage is the default
 * change daemon function signatures to include names arguments

### Fixed
 * disable verbose twisted logs
 * improved wallet balance calculations
 * fix block too deep error

## [0.8.0] - 2017-01-24
### Changed
 * renamed api endpoints
 * improved command line user experience
 * integrate twisted logging with python logging
 * Updated READMEs

### Fixed
 * Fixed bug where ConnectionManager wasn't being stopped
 * Fixed: #343
 * Stop hanging if github is down
 * paths for debian package have been updated to be correct
 * improved output of the publish command<|MERGE_RESOLUTION|>--- conflicted
+++ resolved
@@ -26,13 +26,9 @@
   *
 
 ### Changed
-<<<<<<< HEAD
-  * Bumped jsonschema requirement to 2.6.0
-  *
-=======
   * Use the first port available for the peer and dht ports, starting with the provided values (defaults of 3333 and 4444). This allows multiple lbrynet instances in a LAN with UPnP.
   * Detect a UPnP redirect that didn't get cleaned up on a previous run and use it
->>>>>>> 3944c98b
+  * Bumped jsonschema requirement to 2.6.0
 
 ### Added
   *
